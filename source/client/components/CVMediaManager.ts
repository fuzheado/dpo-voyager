/**
 * 3D Foundation Project
 * Copyright 2019 Smithsonian Institution
 *
 * Licensed under the Apache License, Version 2.0 (the "License");
 * you may not use this file except in compliance with the License.
 * You may obtain a copy of the License at
 *
 * http://www.apache.org/licenses/LICENSE-2.0
 *
 * Unless required by applicable law or agreed to in writing, software
 * distributed under the License is distributed on an "AS IS" BASIS,
 * WITHOUT WARRANTIES OR CONDITIONS OF ANY KIND, either express or implied.
 * See the License for the specific language governing permissions and
 * limitations under the License.
 */

import CAssetManager, { IAssetOpenEvent, IFileInfo, IAssetTreeChangeEvent, IAssetEntry } from "@ff/scene/components/CAssetManager";
import Notification from "@ff/ui/Notification";
<<<<<<< HEAD
import CVStandaloneFileManager from "./CVStandaloneFileManager";
=======
import CVAssetManager from "./CVAssetManager";
>>>>>>> ecedef48

////////////////////////////////////////////////////////////////////////////////

export { IAssetOpenEvent };

export default class CVMediaManager extends CAssetManager
{
    static readonly typeName: string = "CVMediaManager";

    static readonly articleFolder: string = "articles";

<<<<<<< HEAD
    protected get standaloneFileManager() {
        return this.getGraphComponent(CVStandaloneFileManager, true);
=======
    protected get assetManager() {
        return this.system.getMainComponent(CVAssetManager);
    }

    create()
    {
        super.create();
        this.assetManager.ins.baseUrlValid.on("value", this.refreshRoot, this);
    }

    dispose()
    {
        this.assetManager.ins.baseUrlValid.off("value", this.refreshRoot, this);
        super.dispose();
>>>>>>> ecedef48
    }

    protected rootUrlChanged(): Promise<any>
    {
<<<<<<< HEAD
        const standaloneManager = this.standaloneFileManager;
        if(!standaloneManager) {
            return this.createArticleFolder();
        }
=======
        if(this.assetManager.ins.baseUrlValid.value) {
            return this.createArticleFolder();
        }
        return Promise.resolve();
>>>>>>> ecedef48
    }

    protected createArticleFolder(): Promise<any>
    {
        const folderName = CVMediaManager.articleFolder;
        return this.exists(folderName).then(result => {
            if (!result) {
                const root = this.root;
                const infoText = `folder '${folderName}' in '${root.info.path}.'`;
                return this.createFolder(root, folderName)
                .then(() => Notification.show(`Created ${infoText}'`))
                .catch(error => Notification.show(`Failed to create ${infoText}`));
            }
        });
    }

    refresh()
    {
<<<<<<< HEAD
        const standaloneManager = this.standaloneFileManager;
        if(standaloneManager) {
            const infos = standaloneManager.getFileInfos();
            this.root = this.createAssetTree(infos); 
            this.emit<IAssetTreeChangeEvent>({ type: "tree-change", root: this.root });
            return Promise.resolve();
        }
        else {
            return super.refresh();
        }
    }

    rename(asset: IAssetEntry, name: string): Promise<void>
    {
        const standaloneManager = this.standaloneFileManager;
        if(standaloneManager) {
            standaloneManager.renameFile(asset.info.url, name);
            return this.refresh();
        }
        else {
            return super.rename(asset, name);
        }
    }

    deleteSelected()
    {
        const standaloneManager = this.standaloneFileManager;
        if(standaloneManager) {
            const selected = this.selectedAssets;
            selected.forEach(file => standaloneManager.deleteFile(file.info.url));

            return this.refresh();
        }
        else {
            return super.deleteSelected();
=======
        if(this.assetManager.ins.baseUrlValid.value) {
            super.refresh();
        }
        return Promise.resolve();
    }

    refreshRoot()
    {
        if(this.assetManager.ins.baseUrlValid.value) {
            super.refresh().then(() => this.rootUrlChanged());
>>>>>>> ecedef48
        }
    }
}<|MERGE_RESOLUTION|>--- conflicted
+++ resolved
@@ -17,11 +17,8 @@
 
 import CAssetManager, { IAssetOpenEvent, IFileInfo, IAssetTreeChangeEvent, IAssetEntry } from "@ff/scene/components/CAssetManager";
 import Notification from "@ff/ui/Notification";
-<<<<<<< HEAD
 import CVStandaloneFileManager from "./CVStandaloneFileManager";
-=======
 import CVAssetManager from "./CVAssetManager";
->>>>>>> ecedef48
 
 ////////////////////////////////////////////////////////////////////////////////
 
@@ -33,10 +30,9 @@
 
     static readonly articleFolder: string = "articles";
 
-<<<<<<< HEAD
     protected get standaloneFileManager() {
         return this.getGraphComponent(CVStandaloneFileManager, true);
-=======
+    }
     protected get assetManager() {
         return this.system.getMainComponent(CVAssetManager);
     }
@@ -51,22 +47,14 @@
     {
         this.assetManager.ins.baseUrlValid.off("value", this.refreshRoot, this);
         super.dispose();
->>>>>>> ecedef48
     }
 
     protected rootUrlChanged(): Promise<any>
     {
-<<<<<<< HEAD
-        const standaloneManager = this.standaloneFileManager;
-        if(!standaloneManager) {
-            return this.createArticleFolder();
-        }
-=======
         if(this.assetManager.ins.baseUrlValid.value) {
             return this.createArticleFolder();
         }
         return Promise.resolve();
->>>>>>> ecedef48
     }
 
     protected createArticleFolder(): Promise<any>
@@ -85,7 +73,6 @@
 
     refresh()
     {
-<<<<<<< HEAD
         const standaloneManager = this.standaloneFileManager;
         if(standaloneManager) {
             const infos = standaloneManager.getFileInfos();
@@ -94,7 +81,10 @@
             return Promise.resolve();
         }
         else {
-            return super.refresh();
+            if(this.assetManager.ins.baseUrlValid.value) {
+                super.refresh();
+            }
+            return Promise.resolve();
         }
     }
 
@@ -121,18 +111,13 @@
         }
         else {
             return super.deleteSelected();
-=======
-        if(this.assetManager.ins.baseUrlValid.value) {
-            super.refresh();
         }
-        return Promise.resolve();
     }
 
     refreshRoot()
     {
         if(this.assetManager.ins.baseUrlValid.value) {
             super.refresh().then(() => this.rootUrlChanged());
->>>>>>> ecedef48
         }
     }
 }