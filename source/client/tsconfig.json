{
    "compilerOptions": {
        "target": "ES6",
        "module": "es2015",
        "sourceMap": true,
        "jsx": "react",
        "esModuleInterop": true,
        "resolveJsonModule": true,
<<<<<<< HEAD
        "moduleResolution": "node",
=======
        //"noUnusedLocals": true,
>>>>>>> a28c51b9
        "experimentalDecorators": true,

        "baseUrl": ".",
        "paths": {
            "client/*": [ "./*" ],
            "@ff/core/*": [ "../../libs/ff-core/source/*" ],
            "@ff/graph/*": [ "../../libs/ff-graph/source/*" ],
            "@ff/browser/*": [ "../../libs/ff-browser/source/*" ],
            "@ff/ui/*": [ "../../libs/ff-ui/source/*" ],
            "@ff/react/*": [ "../../libs/ff-react/source/*" ],
            "@ff/three/*": [ "../../libs/ff-three/source/*" ],
            "@ff/scene/*": [ "../../libs/ff-scene/source/*" ]
        }
    }
}<|MERGE_RESOLUTION|>--- conflicted
+++ resolved
@@ -6,11 +6,8 @@
         "jsx": "react",
         "esModuleInterop": true,
         "resolveJsonModule": true,
-<<<<<<< HEAD
         "moduleResolution": "node",
-=======
         //"noUnusedLocals": true,
->>>>>>> a28c51b9
         "experimentalDecorators": true,
 
         "baseUrl": ".",
