--- conflicted
+++ resolved
@@ -64,14 +64,10 @@
     {
         super.connected();
         this.toolProvider.ins.visible.on("value", this.onUpdate, this);
-<<<<<<< HEAD
         this.sonification.ins.active.on("value", this.onUpdate, this);
         this.activeDocument.setup.language.outs.language.on("value", this.onUpdate, this); // TODO: move to bottom
-=======
-        this.activeDocument.setup.language.outs.language.on("value", this.onUpdate, this);
         this.titleElement = this.createElement("div", null);
         this.titleElement.classList.add("ff-ellipsis", "sv-main-title");
->>>>>>> 0a397a31
     }
 
     protected disconnected()
