/**
 * 3D Foundation Project
 * Copyright 2019 Smithsonian Institution
 *
 * Licensed under the Apache License, Version 2.0 (the "License");
 * you may not use this file except in compliance with the License.
 * You may obtain a copy of the License at
 *
 * http://www.apache.org/licenses/LICENSE-2.0
 *
 * Unless required by applicable law or agreed to in writing, software
 * distributed under the License is distributed on an "AS IS" BASIS,
 * WITHOUT WARRANTIES OR CONDITIONS OF ANY KIND, either express or implied.
 * See the License for the specific language governing permissions and
 * limitations under the License.
 */

import parseUrlParameter from "@ff/browser/parseUrlParameter";

import Commander from "@ff/core/Commander";
import TypeRegistry from "@ff/core/TypeRegistry";

import Notification from "@ff/ui/Notification";

import System from "@ff/graph/System";

import coreTypes from "./coreTypes";
import explorerTypes from "./explorerTypes";

import * as documentTemplate from "client/templates/default.svx.json";

import CVDocumentProvider from "../components/CVDocumentProvider";
import CVDocument from "../components/CVDocument";
import CVAssetManager from "../components/CVAssetManager";
import CVAssetReader from "../components/CVAssetReader";
import CVAnalytics from "../components/CVAnalytics";
import CVToolProvider from "../components/CVToolProvider";

import NVEngine from "../nodes/NVEngine";
import NVDocuments from "../nodes/NVDocuments";
import NVTools from "../nodes/NVTools";

import MainView from "../ui/explorer/MainView";
import { EDerivativeQuality } from "client/schema/model";
import CVARManager from "client/components/CVARManager";

////////////////////////////////////////////////////////////////////////////////

/**
 * Initial properties of the Voyager Explorer main [[ExplorerApplication]].
 */
export interface IExplorerApplicationProps
{
    /** URL of the root asset folder. */
    root?: string;
    /** URL of the document to load and display at startup. */
    document?: string;
    /** URL of a model (supported formats: gltf, glb) to load and display at startup. */
    model?: string;
    /** URL of a geometry (supported formats: obj, ply) to load and display at startup. */
    geometry?: string;
    /** If a geometry URL is given, optional URL of a color texture to use with the geometry. */
    texture?: string;
    /** If a geometry URL is given, optional URL of a occlusion texture to use with the geometry. */
    occlusion?: string;
    /** If a geometry URL is given, optional URL of a normal texture to use with the geometry. */
    normals?: string;
    /** When loading a model or geometry, the quality level to set for the asset.
        Valid options: "thumb", "low", "medium", "high". */
    quality?: string;
    /** Mode string starts Explorer in a specific ui configuration, i.e. no UI. */
    uiMode?: string;
}

/**
 * Voyager Explorer main application.
 */
export default class ExplorerApplication
{
    protected static splashMessage = `
  _________       .__  __  .__                        .__                ________ ________   
 /   _____/ _____ |__|/  |_|  |__   __________   ____ |__|____    ____   \\_____  \\\\______ \\  
 \\_____  \\ /     \\|  \\   __\\  |  \\ /  ___/  _ \\ /    \\|  \\__  \\  /    \\    _(__  < |    |  \\ 
 /        \\  Y Y  \\  ||  | |   Y  \\\\___ (  <_> )   |  \\  |/ __ \\|   |  \\  /       \\|    \`   \\
/_______  /__|_|  /__||__| |___|  /____  >____/|___|  /__(____  /___|  / /______  /_______  /
        \\/      \\/              \\/     \\/           \\/        \\/     \\/         \\/        \\/ 
    
Voyager - 3D Explorer and Tool Suite
3D Foundation Project
(c) 2019 Smithsonian Institution

https://3d.si.edu
https://github.com/smithsonian/dpo-voyager

-----------------------------------------------------
Version: ${ENV_VERSION}
-----------------------------------------------------
    `;

    readonly props: IExplorerApplicationProps;
    readonly system: System;
    readonly commander: Commander;

    protected get assetManager() {
        return this.system.getMainComponent(CVAssetManager);
    }
    protected get assetReader() {
        return this.system.getMainComponent(CVAssetReader);
    }
    protected get documentProvider() {
        return this.system.getMainComponent(CVDocumentProvider);
    }
    protected get analytics() {
        return this.system.getMainComponent(CVAnalytics);
    }

    constructor(parent: HTMLElement, props?: IExplorerApplicationProps, embedded?: boolean)
    {
        this.props = props || {};
        console.log(ExplorerApplication.splashMessage);

        // register components
        const registry = new TypeRegistry();

        registry.add(coreTypes);
        registry.add(explorerTypes);

        this.commander = new Commander();
        const system = this.system = new System(registry);

        const engine = system.graph.createCustomNode(NVEngine);
        system.graph.createCustomNode(NVTools);
        system.graph.createCustomNode(NVDocuments);

        // start timing load
        this.analytics.startTimer(); 

        if (parent) {
            // create a view and attach to parent
            new MainView(this).appendTo(parent);
        }

        if (!embedded) {
            // initialize default document
            this.documentProvider.createDocument(documentTemplate as any);
            this.evaluateProps();
        }

        //*** Support message passing over channel 2 ***//	
        /*{	
            // Add listener for the intial port transfer message	
            var port2;	
            window.addEventListener('message', initPort);	

            // Setup port for message passing	
            function initPort(e) {	
                port2 = e.ports[0];	
                if(port2) {	
                    port2.onmessage = onMessage;	
                }	
            }	

            // Handle messages received on port2	
            function onMessage(e) {	
                if (ENV_DEVELOPMENT) {	
                    console.log('Message received by VoyagerExplorer: "' + e.data + '"');	
                }	

                const analytics = system.getMainComponent(CVAnalytics);	

                if (e.data === "enableAR") {
                    const ARIns = system.getMainComponent(CVARManager).ins;

                    ARIns.enabled.setValue(true);
                    analytics.sendProperty("AR.enabled", true);
                }

            }	
        }*/

        // start rendering
        engine.pulse.start();
    }

    setBaseUrl(url: string)
    {
        this.assetManager.baseUrl = url; 
    }

    loadDocument(documentPath: string, merge?: boolean, quality?: string, uiMode?: string): Promise<CVDocument>
    {
        const dq = EDerivativeQuality[quality];

        return this.assetReader.getJSON(documentPath)
            .then(data => {
                merge = merge === undefined ? !data.lights && !data.cameras : merge;
                return this.documentProvider.amendDocument(data, documentPath, merge);
            })
            .then(document => {
                if (isFinite(dq)) {
                    document.setup.viewer.ins.quality.setValue(dq);
                }

                if (uiMode) {
                    if (uiMode === "None") {
                        //document.setup.interface.ins.visible.setValue(false);
                        document.setup.interface.ins.logo.setValue(false);
                        document.setup.interface.ins.menu.setValue(false);
                    }
                }

                return document;
            });
    }

    loadModel(modelPath: string, quality: string)
    {
        return this.documentProvider.appendModel(modelPath, quality);
    }

    loadGeometry(geoPath: string, colorMapPath?: string,
                 occlusionMapPath?: string, normalMapPath?: string, quality?: string)
    {
        return this.documentProvider.appendGeometry(
            geoPath, colorMapPath, occlusionMapPath, normalMapPath, quality);
    }

    evaluateProps()
    {
        const props = this.props;
        const manager = this.assetManager;

        props.root = props.root || parseUrlParameter("root") || parseUrlParameter("r");
        props.document = props.document || parseUrlParameter("document") || parseUrlParameter("d");
        props.model = props.model || parseUrlParameter("model") || parseUrlParameter("m");
        props.geometry = props.geometry || parseUrlParameter("geometry") || parseUrlParameter("g");
        props.texture = props.texture || parseUrlParameter("texture") || parseUrlParameter("t");
        props.occlusion = props.occlusion || parseUrlParameter("occlusion") || parseUrlParameter("o");
        props.normals = props.normals || parseUrlParameter("normals") || parseUrlParameter("n");
        props.quality = props.quality || parseUrlParameter("quality") || parseUrlParameter("q");
        props.uiMode = props.uiMode || parseUrlParameter("ui") || parseUrlParameter("u");

        const url = props.root || props.document || props.model || props.geometry;
        this.setBaseUrl(new URL(url || ".", window.location as any).href);

        // Due to initializtion order, need to set ui prop here as well as after load to avoid flashing UI changes
        if (props.uiMode) {
            if (props.uiMode === "None") {
                //this.documentProvider.activeComponent.setup.interface.ins.visible.setValue(false);
                this.documentProvider.activeComponent.setup.interface.ins.logo.setValue(false);
                this.documentProvider.activeComponent.setup.interface.ins.menu.setValue(false);
            }
        }

        if (props.document) {
            // first loading priority: document
            props.document = props.root ? props.document : manager.getAssetName(props.document);
            this.loadDocument(props.document, undefined, props.quality, props.uiMode)
            .catch(error => Notification.show(`Failed to load document: ${error.message}`, "error"));
        }
        else if (props.model) {
            // second loading priority: model
            props.model = props.root ? props.model : manager.getAssetName(props.model);
            this.loadModel(props.model, props.quality);
        }
        else if (props.geometry) {
            // third loading priority: geometry (plus optional color texture)
            props.geometry = props.root ? props.geometry : manager.getAssetName(props.geometry);
            props.texture = props.root ? props.texture : manager.getAssetName(props.texture);
            props.occlusion = props.root ? props.occlusion : manager.getAssetName(props.occlusion);
            props.normals = props.root ? props.normals : manager.getAssetName(props.normals);
            this.loadGeometry(props.geometry, props.texture, props.occlusion, props.normals, props.quality);
        }
        else {
            // if nothing else specified, try to read "document.svx.json" from the current folder
            this.loadDocument("document.svx.json", undefined).catch(() => {});
        }
    }

<<<<<<< HEAD

    //** API functions for external UI control */
    toggleAnnotations()
    {
        const viewerIns = this.system.getMainComponent(CVDocumentProvider).activeComponent.setup.viewer.ins;
        const toolIns = this.system.getMainComponent(CVToolProvider).ins;

        if (toolIns.visible.value) {
            toolIns.visible.setValue(false);
        }

        viewerIns.annotationsVisible.setValue(!viewerIns.annotationsVisible.value);
        this.analytics.sendProperty("Annotations.Visible", viewerIns.annotationsVisible.value);
    }

    toggleReader()
    {
        const readerIns = this.system.getMainComponent(CVDocumentProvider).activeComponent.setup.reader.ins;
                    
        readerIns.enabled.setValue(!readerIns.enabled.value);
        this.analytics.sendProperty("Reader.Enabled", readerIns.enabled.value);
    }

    toggleTours()
    {
        const tourIns = this.system.getMainComponent(CVDocumentProvider).activeComponent.setup.tours.ins;
        const readerIns = this.system.getMainComponent(CVDocumentProvider).activeComponent.setup.reader.ins;

        if (tourIns.enabled.value) {
            tourIns.enabled.setValue(false);
        }
        else {
            if (readerIns.enabled.value) {
                readerIns.enabled.setValue(false); // disable reader
            }

            tourIns.enabled.setValue(true); // enable tours
            tourIns.tourIndex.setValue(-1); // show tour menu
        }

        this.analytics.sendProperty("Tours.Enabled", tourIns.enabled.value);
    }

    toggleTools()
    {
        const toolIns = this.system.getMainComponent(CVToolProvider).ins;
        const viewerIns = this.system.getMainComponent(CVDocumentProvider).activeComponent.setup.viewer.ins;

        if (viewerIns.annotationsVisible.value) {
            viewerIns.annotationsVisible.setValue(false);
        }

        toolIns.visible.setValue(!toolIns.visible.value);
        this.analytics.sendProperty("Tools.Visible", toolIns.visible.value);
=======
    //** API functions for external UI control */
    enableAR()
    {
        const ARIns = this.system.getMainComponent(CVARManager).ins;

        ARIns.enabled.setValue(true);
        this.analytics.sendProperty("AR.enabled", true);
>>>>>>> 2c0f01fa
    }
}

window["VoyagerExplorer"] = ExplorerApplication;<|MERGE_RESOLUTION|>--- conflicted
+++ resolved
@@ -277,7 +277,6 @@
         }
     }
 
-<<<<<<< HEAD
 
     //** API functions for external UI control */
     toggleAnnotations()
@@ -332,15 +331,14 @@
 
         toolIns.visible.setValue(!toolIns.visible.value);
         this.analytics.sendProperty("Tools.Visible", toolIns.visible.value);
-=======
-    //** API functions for external UI control */
+    }
+    
     enableAR()
     {
         const ARIns = this.system.getMainComponent(CVARManager).ins;
 
         ARIns.enabled.setValue(true);
         this.analytics.sendProperty("AR.enabled", true);
->>>>>>> 2c0f01fa
     }
 }
 
