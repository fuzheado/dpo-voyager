--- conflicted
+++ resolved
@@ -323,17 +323,11 @@
             })
             .catch(error => Notification.show(`Bad Geometry Path: ${error.message}`, "error"));
         }
-<<<<<<< HEAD
-        else if (props.root){
-            // if nothing else specified, try to read "document.svx.json" from the current folder
-            this.loadDocument("document.svx.json", undefined).catch(() => {});
-=======
         else if (props.root) {
             // if nothing else specified, try to read "scene.svx.json" from the current folder
             this.loadDocument("scene.svx.json", undefined)
             .then(() => this.assetManager.ins.baseUrlValid.setValue(true))
             .catch(() => {});
->>>>>>> ecedef48
         }
     }
 
